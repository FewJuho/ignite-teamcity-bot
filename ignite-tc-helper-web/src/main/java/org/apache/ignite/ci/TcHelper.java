/*
 * Licensed to the Apache Software Foundation (ASF) under one or more
 * contributor license agreements.  See the NOTICE file distributed with
 * this work for additional information regarding copyright ownership.
 * The ASF licenses this file to You under the Apache License, Version 2.0
 * (the "License"); you may not use this file except in compliance with
 * the License.  You may obtain a copy of the License at
 *
 *      http://www.apache.org/licenses/LICENSE-2.0
 *
 * Unless required by applicable law or agreed to in writing, software
 * distributed under the License is distributed on an "AS IS" BASIS,
 * WITHOUT WARRANTIES OR CONDITIONS OF ANY KIND, either express or implied.
 * See the License for the specific language governing permissions and
 * limitations under the License.
 */

package org.apache.ignite.ci;

import com.google.common.base.Strings;
import com.google.common.cache.Cache;
import com.google.common.cache.CacheBuilder;
import org.apache.ignite.ci.conf.BranchesTracked;
import org.apache.ignite.ci.di.IServerFactory;
import org.apache.ignite.ci.issue.IssueDetector;
import org.apache.ignite.ci.issue.IssuesStorage;
import org.apache.ignite.ci.observer.BuildObserver;
import org.apache.ignite.ci.tcmodel.hist.BuildRef;
import org.apache.ignite.ci.user.ICredentialsProv;
import org.apache.ignite.ci.user.UserAndSessionsStorage;
import org.apache.ignite.ci.util.ExceptionUtil;
import org.apache.ignite.ci.web.TcUpdatePool;
import org.apache.ignite.ci.web.model.current.ChainAtServerCurrentStatus;
import org.apache.ignite.ci.web.model.current.SuiteCurrentStatus;
import org.apache.ignite.ci.web.model.current.TestFailure;
import org.apache.ignite.ci.web.model.current.TestFailuresSummary;
import org.apache.ignite.ci.web.model.hist.FailureSummary;
import org.apache.ignite.ci.web.rest.pr.GetPrTestFailures;
import org.jetbrains.annotations.Nullable;
import org.slf4j.Logger;
import org.slf4j.LoggerFactory;

import javax.inject.Inject;
import java.util.*;
import java.util.concurrent.Callable;
import java.util.concurrent.ExecutionException;
import java.util.concurrent.ExecutorService;
import java.util.concurrent.TimeUnit;
import java.util.concurrent.atomic.AtomicBoolean;

import static org.apache.ignite.ci.analysis.RunStat.MAX_LATEST_RUNS;
import static org.apache.ignite.ci.util.XmlUtil.xmlEscapeText;

/**
 * TC Bot implementation
 */
public class TcHelper implements ITcHelper {
    /** Logger. */
    private static final Logger logger = LoggerFactory.getLogger(TcHelper.class);

    /** Stop guard. */
    private AtomicBoolean stop = new AtomicBoolean();

    @Inject
    private TcUpdatePool tcUpdatePool;

    @Inject
    private IssuesStorage issuesStorage;

    @Inject
    private ITcServerProvider serverProvider;

    @Inject
    private IssueDetector detector;
    /** Build observer. */
    private BuildObserver buildObserver;

    @Inject
    private UserAndSessionsStorage userAndSessionsStorage;

    public TcHelper() {
        buildObserver = new BuildObserver(this);
    }

    /** {@inheritDoc} */
    @Override public IssuesStorage issues() {
        return issuesStorage;
    }

    /** {@inheritDoc} */
    @Override public IssueDetector issueDetector() {
        return detector;
    }

    /** {@inheritDoc} */
    @Override public BuildObserver buildObserver() {
        return buildObserver;
    }

    /** {@inheritDoc} */
    @Override public IAnalyticsEnabledTeamcity server(String srvId, @Nullable ICredentialsProv prov) {
        if (stop.get())
            throw new IllegalStateException("Shutdown");

        return serverProvider.server(srvId, prov);
    }

    /** {@inheritDoc} */
    @Override public ITcAnalytics tcAnalytics(String srvId) {
        return server(srvId, null);
    }

    /** {@inheritDoc} */
    @Override public UserAndSessionsStorage users() {
        return userAndSessionsStorage;
    }

    @Override public String primaryServerId() {
        return "apache"; //todo remove
    }

    //todo get from persistence
    @Override public Collection<String> getServerIds() {
        return getTrackedBranches().getServerIds();
    }

    private BranchesTracked getTrackedBranches() {
        return HelperConfig.getTrackedBranches();
    }

    @Override public List<String> getTrackedBranchesIds() {
        return getTrackedBranches().getIds();
    }

    /** {@inheritDoc} */
    @Override public boolean notifyJira(
        String srvId,
        ICredentialsProv prov,
        String buildTypeId,
        String branchForTc,
        String ticket
    ) {
        IAnalyticsEnabledTeamcity teamcity = server(srvId, prov);

        List<BuildRef> builds = teamcity.getFinishedBuildsIncludeSnDepFailed(buildTypeId, branchForTc);

        if (builds.isEmpty())
            return false;

        BuildRef build = builds.get(builds.size() - 1);
        String comment;

<<<<<<< HEAD
            return teamcity.sendJiraComment(ticket, comment);
=======
        try {
            comment = generateJiraComment(buildTypeId, build.branchName, srvId, prov, build.webUrl,
                getService());
        }
        catch (RuntimeException e) {
            logger.error("Exception happened during generating comment for JIRA " +
                "[build=" + build.getId() + ", errMsg=" + e.getMessage() + ']');

            return false;
>>>>>>> 8b10bca9
        }

        if ("finished".equals(build.state))
            return teamcity.sendJiraComment(ticket, comment);

        return false;

    }

    /**
     * @param buildTypeId Suite name.
     * @param branchForTc Branch for TeamCity.
     * @param srvId Server id.
     * @param prov Credentials.
     * @param webUrl Build URL.
     * @param executorService Executor service to process TC communication requests there.
     * @return Comment, which should be sent to the JIRA ticket.
     */
    private String generateJiraComment(
            String buildTypeId,
            String branchForTc,
            String srvId,
            ICredentialsProv prov,
            String webUrl,
            @Nullable ExecutorService executorService
    ) {
        StringBuilder res = new StringBuilder();
        TestFailuresSummary summary = GetPrTestFailures.getTestFailuresSummary(
            this, prov, srvId, buildTypeId, branchForTc,
            "Latest", null, null, executorService);

        if (summary != null) {
            for (ChainAtServerCurrentStatus server : summary.servers) {
                if (!"apache".equals(server.serverName()))
                    continue;

                Map<String, List<SuiteCurrentStatus>> fails = findFailures(server);

                for (List<SuiteCurrentStatus> suites : fails.values()) {
                    for (SuiteCurrentStatus suite : suites) {
                        res.append("{color:#d04437}").append(suite.name).append("{color}");
                        res.append(" [[tests ").append(suite.failedTests);

                        if (suite.result != null && !suite.result.isEmpty())
                            res.append(' ').append(suite.result);

                        res.append('|').append(suite.webToBuild).append("]]\\n");

                        for (TestFailure failure : suite.testFailures) {
                            res.append("* ");

                            if (failure.suiteName != null && failure.testName != null)
                                res.append(failure.suiteName).append(": ").append(failure.testName);
                            else
                                res.append(failure.name);

                            FailureSummary recent = failure.histBaseBranch.recent;

                            if (recent != null) {
                                if (recent.failureRate != null) {
                                    res.append(" - ").append(recent.failureRate).append("% fails in last ")
                                        .append(MAX_LATEST_RUNS).append(" master runs.");
                                }
                                else if (recent.failures != null && recent.runs != null) {
                                    res.append(" - ").append(recent.failures).append(" fails / ")
                                        .append(recent.runs).append(" runs.");
                                }
                            }

                            res.append("\\n");
                        }

                        res.append("\\n");
                    }
                }

                if (res.length() > 0) {
                    res.insert(0, "{panel:title=Possible Blockers|" +
                        "borderStyle=dashed|borderColor=#ccc|titleBGColor=#F7D6C1}\\n")
                        .append("{panel}");
                }
                else {
                    res.append("{panel:title=No blockers found!|" +
                        "borderStyle=dashed|borderColor=#ccc|titleBGColor=#D6F7C1}{panel}");
                }
            }
        }

        res.append("\\n").append("[TeamCity Run All|").append(webUrl).append(']');

        return xmlEscapeText(res.toString());
    }

    /**
     * @param srv Server.
     * @return Failures for given server.
     */
    private Map<String, List<SuiteCurrentStatus>> findFailures(ChainAtServerCurrentStatus srv) {
        Map<String, List<SuiteCurrentStatus>> fails = new LinkedHashMap<>();

        fails.put("compilation", new ArrayList<>());
        fails.put("timeout", new ArrayList<>());
        fails.put("exit code", new ArrayList<>());
        fails.put("failed tests", new ArrayList<>());

        for (SuiteCurrentStatus suite : srv.suites) {
            String suiteRes = suite.result.toLowerCase();
            String failType = null;

            if (suiteRes.contains("compilation"))
                failType = "compilation";

            if (suiteRes.contains("timeout"))
                failType = "timeout";

            if (suiteRes.contains("exit code"))
                failType = "exit code";

            if (failType == null) {
                List<TestFailure> failures = new ArrayList<>();

                for (TestFailure testFailure : suite.testFailures) {
                    if (testFailure.isNewFailedTest())
                        failures.add(testFailure);
                }

                if (!failures.isEmpty()) {
                    suite.testFailures = failures;

                    failType = "failed tests";
                }
            }

            if (failType != null)
                fails.get(failType).add(suite);
        }

        return fails;
    }

    public void close() {
        if (stop.compareAndSet(false, true)) {
            tcUpdatePool.stop();

            detector.stop();

            buildObserver.stop();
        }
    }

    public ExecutorService getService() {
        return tcUpdatePool.getService();
    }
}<|MERGE_RESOLUTION|>--- conflicted
+++ resolved
@@ -150,9 +150,6 @@
         BuildRef build = builds.get(builds.size() - 1);
         String comment;
 
-<<<<<<< HEAD
-            return teamcity.sendJiraComment(ticket, comment);
-=======
         try {
             comment = generateJiraComment(buildTypeId, build.branchName, srvId, prov, build.webUrl,
                 getService());
@@ -162,14 +159,9 @@
                 "[build=" + build.getId() + ", errMsg=" + e.getMessage() + ']');
 
             return false;
->>>>>>> 8b10bca9
-        }
-
-        if ("finished".equals(build.state))
-            return teamcity.sendJiraComment(ticket, comment);
-
-        return false;
-
+        }
+
+        return teamcity.sendJiraComment(ticket, comment);
     }
 
     /**
